--- conflicted
+++ resolved
@@ -1,15 +1,7 @@
 import * as assert from 'assert';
 import secp256k1 from 'secp256k1';
-<<<<<<< HEAD
 import {key_derive, verify_signature, transaction_parse, transaction_create, sign_transaction} from 'fcwebsigner';
-import bip32 from 'bip32'
-import {getDigest} from './utils.mjs'
-=======
-import {verify_signature, transaction_parse, transaction_create, sign_transaction} from 'fcwebsigner';
-import bip32 from 'bip32';
-import {getDigest} from './utils.mjs';
 import fs from 'fs';
->>>>>>> 217c373c
 
 //////////////////////////////////
 //
