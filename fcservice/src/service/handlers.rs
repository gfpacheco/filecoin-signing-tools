--- conflicted
+++ resolved
@@ -19,32 +19,6 @@
     Ok(warp::reply::html("Document API here?".to_string()))
 }
 
-<<<<<<< HEAD
-pub async fn post_api_v0(request: Call) -> Result<impl warp::Reply, warp::Rejection> {
-    let reply = match request {
-        Call::MethodCall(c) if c.method == "key_generate" => methods::key_generate(c).await,
-        Call::MethodCall(c) if c.method == "key_derive" => methods::key_derive(c).await,
-        Call::MethodCall(c) if c.method == "transaction_create" => {
-            methods::transaction_create(c).await
-        }
-        Call::MethodCall(c) if c.method == "transaction_parse" => {
-            methods::transaction_parse(c).await
-        }
-        Call::MethodCall(c) if c.method == "sign_transaction" => methods::sign_transaction(c).await,
-        //      Call::MethodCall(c) if c.method == "sign_message" => {
-        //            Ok(c.method.to_string())
-        //        }
-        Call::MethodCall(c) if c.method == "verify_signature" => methods::verify_signature(c).await,
-        Call::MethodCall(_) => {
-            return Err(warp::reject::not_found());
-        }
-        Call::Notification(_n) => {
-            return Err(warp::reject::not_found());
-        }
-        Call::Invalid { id: _ } => {
-            return Err(warp::reject::not_found());
-        }
-=======
 impl warp::reject::Reject for ServiceError {}
 
 pub async fn post_api_v0_methods(method_call: MethodCall) -> Result<impl Reply, Rejection> {
@@ -55,8 +29,9 @@
         "key_derive" => methods::key_derive(method_call).await,
         "transaction_create" => methods::transaction_create(method_call).await,
         "transaction_parse" => methods::transaction_parse(method_call).await,
+        "sign_transaction" => methods::sign_transaction(method_call).await,
+        "verify_signature" => methods::verify_signature(method_call).await,
         _ => return Err(warp::reject::not_found()),
->>>>>>> 20c6b06c
     };
 
     match reply {
